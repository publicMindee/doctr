--- conflicted
+++ resolved
@@ -1,11 +1,6 @@
 import pytest
 from io import BytesIO
 
-<<<<<<< HEAD
-from doctr import models
-
-=======
->>>>>>> 1905d273
 import tensorflow as tf
 import numpy as np
 import sys
@@ -17,12 +12,7 @@
 
 from doctr.documents import read_pdf
 from test_documents import mock_pdf
-<<<<<<< HEAD
-from doctr.models.detection.postprocessor import Postprocessor
-from doctr.models.detection.dbpostprocessor import DBPostprocessor
-=======
 from doctr import models
->>>>>>> 1905d273
 
 
 @pytest.fixture(scope="module")
@@ -62,41 +52,6 @@
     assert sys.getsizeof(test_convert_to_fp16) > sys.getsizeof(test_quantize_model)
 
 
-<<<<<<< HEAD
-def test_preprocess_documents(mock_pdf, num_docs=10, batch_size=3):  # noqa: F811
-    docs = documents.reader.read_documents(
-        filepaths=[mock_pdf for _ in range(num_docs)])
-    preprocessor = Preprocessor(out_size=(600, 600), normalization=True, mode='symmetric', batch_size=batch_size)
-    batched_docs, docs_indexes, pages_indexes = preprocessor(docs)
-    assert len(docs_indexes) == len(pages_indexes)
-    assert docs_indexes[-1] + 1 == num_docs
-    if num_docs > batch_size:
-        assert all(len(batch) == batch_size for batches in batched_docs[:-1] for batch in batches)
-
-
-@pytest.fixture(scope="module")
-def mock_db_output():
-    output_batch = tf.random.uniform(shape=[10, 600, 600, 1], minval=0, maxval=1)
-    output = [output_batch for _ in range(3)]
-    return output
-
-
-def test_dbpostprocessor(mock_db_output):
-    postprocessor = DBPostprocessor()
-    bounding_boxes = postprocessor(mock_db_output)
-    assert isinstance(bounding_boxes, list)
-    assert len(bounding_boxes) == 3
-    assert np.shape(bounding_boxes[0][0])[-1] == 5
-
-
-def test_dbmodel():
-    dbmodel = DBModel(shape=(600,600), channels=128)
-    mock_input = tf.random.uniform(shape=[10, 600, 600, 3], minval=0, maxval=1)
-    output = dbmodel(mock_input, training=False)
-    assert isinstance(output, tf.Tensor)
-    assert isinstance(db_model, tf.keras.Model)
-    assert tf.shape(output) == 
-=======
 def test_preprocess_documents(mock_pdf):  # noqa: F811
     num_docs = 3
     batch_size = 4
@@ -124,5 +79,4 @@
     bounding_boxes = postprocessor(output)
     assert isinstance(bounding_boxes, list)
     assert len(bounding_boxes) == 3
-    assert np.shape(bounding_boxes[0][0])[-1] == 5
->>>>>>> 1905d273
+    assert np.shape(bounding_boxes[0][0])[-1] == 5