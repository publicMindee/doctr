# Copyright (C) 2021, Mindee.

# This program is licensed under the Apache License version 2.
# See LICENSE or go to <https://www.apache.org/licenses/LICENSE-2.0.txt> for full license details.

# Credits: post-processing adapted from https://github.com/xuannianz/DifferentiableBinarization

import cv2
<<<<<<< HEAD
import json
import os
from copy import deepcopy
=======
>>>>>>> 0c8b0841
import numpy as np
from shapely.geometry import Polygon
import pyclipper
import tensorflow as tf
from tensorflow import keras
from tensorflow.keras import layers
from typing import Union, List, Tuple, Optional, Any, Dict

from .core import DetectionModel, DetectionPostProcessor
from ..utils import IntermediateLayerGetter, load_pretrained_params, conv_sequence

__all__ = ['DBPostProcessor', 'DBNet', 'db_resnet50']


default_cfgs: Dict[str, Dict[str, Any]] = {
    'db_resnet50': {
        'backbone': 'ResNet50',
        'fpn_layers': ["conv2_block3_out", "conv3_block4_out", "conv4_block6_out", "conv5_block3_out"],
        'fpn_channels': 128,
        'input_shape': (1024, 1024, 3),
        'post_processor': 'DBPostProcessor',
        'url': None,
    },
}


class DBPostProcessor(DetectionPostProcessor):
    """Implements a post processor for DBNet adapted from the implementation of `xuannianz
    <https://github.com/xuannianz/DifferentiableBinarization>`_.

    Args:
        unclip ratio: ratio used to unshrink polygons
        min_size_box: minimal length (pix) to keep a box
        max_candidates: maximum boxes to consider in a single page
        box_thresh: minimal objectness score to consider a box
        bin_thresh: threshold used to binzarized p_map at inference time

    """
    def __init__(
        self,
        unclip_ratio: Union[float, int] = 2.,
        min_size_box: int = 5,
        max_candidates: int = 1000,
        box_thresh: float = 0.3,
        bin_thresh: float = 0.3,
    ) -> None:

        super().__init__(
            min_size_box,
            max_candidates,
            box_thresh
        )
        self.unclip_ratio = unclip_ratio
        self.bin_thresh = bin_thresh

    @staticmethod
    def box_score(
        pred: np.ndarray,
        points: np.ndarray
    ) -> float:
        """Compute the confidence score for a polygon : mean of the p values on the polygon

        Args:
            pred (np.ndarray): p map returned by the model

        Returns:
            polygon objectness
        """
        h, w = pred.shape[:2]
        xmin = np.clip(np.floor(points[:, 0].min()).astype(np.int), 0, w - 1)
        xmax = np.clip(np.ceil(points[:, 0].max()).astype(np.int), 0, w - 1)
        ymin = np.clip(np.floor(points[:, 1].min()).astype(np.int), 0, h - 1)
        ymax = np.clip(np.ceil(points[:, 1].max()).astype(np.int), 0, h - 1)

        return pred[ymin:ymax + 1, xmin:xmax + 1].mean()

    def polygon_to_box(
        self,
        points: np.ndarray,
    ) -> Optional[Tuple[int, int, int, int]]:
        """Expand a polygon (points) by a factor unclip_ratio, and returns a 4-points box

        Args:
            points: The first parameter.

        Returns:
            a box in absolute coordinates (x, y, w, h)
        """
        poly = Polygon(points)
        distance = poly.area * self.unclip_ratio / poly.length  # compute distance to expand polygon
        offset = pyclipper.PyclipperOffset()
        offset.AddPath(points, pyclipper.JT_ROUND, pyclipper.ET_CLOSEDPOLYGON)
        expanded_points = np.asarray(offset.Execute(distance))  # expand polygon
        if len(expanded_points) < 1:
            return None
        x, y, w, h = cv2.boundingRect(expanded_points)  # compute a 4-points box from expanded polygon
        return x, y, w, h

    def bitmap_to_boxes(
        self,
        pred: np.ndarray,
        bitmap: np.ndarray,
    ) -> List[List[float]]:
        """Compute boxes from a bitmap/pred_map

        Args:
            pred: Pred map from differentiable binarization output
            bitmap: Bitmap map computed from pred (binarized)

        Returns:
            list of boxes for the bitmap, each box is a 5-element list
                containing x, y, w, h, score for the box
        """
        height, width = bitmap.shape[:2]
        boxes = []
        # get contours from connected components on the bitmap
        contours, _ = cv2.findContours(bitmap.astype(np.uint8), cv2.RETR_LIST, cv2.CHAIN_APPROX_SIMPLE)
        for contour in contours[:self.max_candidates]:
            # Check whether smallest enclosing bounding box is not too small
            if np.any(contour[:, 0].max(axis=0) - contour[:, 0].min(axis=0) <= 5):
                continue

            epsilon = 0.01 * cv2.arcLength(contour, True)
            approx = cv2.approxPolyDP(contour, epsilon, True)  # approximate contour by a polygon
            points = approx.reshape((-1, 2))  # get polygon points
            if points.shape[0] < 4:  # remove polygons with 3 points or less
                continue
            score = self.box_score(pred, points.reshape(-1, 2))
            if self.box_thresh > score:   # remove polygons with a weak objectness
                continue
            _box = self.polygon_to_box(points)

            if _box is None or _box[2] < self.min_size_box or _box[3] < self.min_size_box:  # remove to small boxes
                continue
            x, y, w, h = _box
            # compute relative polygon to get rid of img shape
            xmin, ymin, xmax, ymax = x / width, y / height, (x + w) / width, (y + h) / height
            boxes.append([xmin, ymin, xmax, ymax, score])
        return np.clip(np.asarray(boxes), 0, 1) if len(boxes) > 0 else np.zeros((0, 5), dtype=np.float32)

    def __call__(
        self,
        x: tf.Tensor,
    ) -> List[np.ndarray]:
        """Performs postprocessing for a list of model outputs

        Args:
            x: raw output of the model, of shape (N, H, W, 1)

        returns:
            list of N tensors (for each input sample), with each tensor of shape (*, 5).
        """
        p = tf.squeeze(x, axis=-1)  # remove last dim
        bitmap = tf.cast(p > self.bin_thresh, tf.float32)

        p = tf.unstack(p, axis=0)
        bitmap = tf.unstack(bitmap, axis=0)

        boxes_batch = []

        for p_, bitmap_ in zip(p, bitmap):
            p_ = p_.numpy()
            bitmap_ = bitmap_.numpy()
            boxes = self.bitmap_to_boxes(pred=p_, bitmap=bitmap_)
            boxes_batch.append(boxes)

        return boxes_batch


class FeaturePyramidNetwork(layers.Layer):
    """Feature Pyramid Network as described in `"Feature Pyramid Networks for Object Detection"
    <https://arxiv.org/pdf/1612.03144.pdf>`_.

    Args:
        channels: number of channel to output
    """

    def __init__(
        self,
        channels: int,
    ) -> None:
        super().__init__()
        self.upsample = layers.UpSampling2D(size=(2, 2), interpolation='nearest')
        self.inner_blocks = [layers.Conv2D(channels, 1, strides=1, kernel_initializer='he_normal') for _ in range(4)]
        self.layer_blocks = [self.build_upsampling(channels, dilation_factor=2 ** idx) for idx in range(4)]

    @staticmethod
    def build_upsampling(
        channels: int,
        dilation_factor: int = 1,
    ) -> layers.Layer:
        """Module which performs a 3x3 convolution followed by up-sampling

        Args:
            channels: number of output channels
            dilation_factor (int): dilation factor to scale the convolution output before concatenation

        Returns:
            a keras.layers.Layer object, wrapping these operations in a sequential module

        """

        _layers = conv_sequence(channels, 'relu', True, kernel_size=3)

        if dilation_factor > 1:
            _layers.append(layers.UpSampling2D(size=(dilation_factor, dilation_factor), interpolation='nearest'))

        module = keras.Sequential(_layers)

        return module

    def call(
        self,
        x: List[tf.Tensor],
        **kwargs: Any,
    ) -> tf.Tensor:

        # Channel mapping
        results = [block(fmap, **kwargs) for block, fmap in zip(self.inner_blocks, x)]
        # Upsample & sum
        for idx in range(len(results) - 1, -1):
            results[idx] += self.upsample(results[idx + 1])
        # Conv & upsample
        results = [block(fmap, **kwargs) for block, fmap in zip(self.layer_blocks, results)]

        return layers.concatenate(results)


class DBNet(DetectionModel):
    """DBNet as described in `"Real-time Scene Text Detection with Differentiable Binarization"
    <https://arxiv.org/pdf/1911.08947.pdf>`_.

    Args:
        feature extractor: the backbone serving as feature extractor
        fpn_channels: number of channels each extracted feature maps is mapped to
    """

    def __init__(
        self,
        feature_extractor: IntermediateLayerGetter,
        fpn_channels: int = 128,
        cfg: Optional[Dict[str, Any]] = None,
    ) -> None:

        super().__init__(cfg=cfg)

        self.feat_extractor = feature_extractor

        self.fpn = FeaturePyramidNetwork(channels=fpn_channels)

        self.probability_head = keras.Sequential(
            [
                *conv_sequence(64, 'relu', True, kernel_size=3),
                layers.Conv2DTranspose(64, 2, strides=2, use_bias=False, kernel_initializer='he_normal'),
                layers.BatchNormalization(),
                layers.Activation('relu'),
                layers.Conv2DTranspose(1, 2, strides=2, kernel_initializer='he_normal'),
                layers.Activation('sigmoid'),
            ]
        )
        self.threshold_head = keras.Sequential(
            [
                *conv_sequence(64, 'relu', True, kernel_size=3),
                layers.Conv2DTranspose(64, 2, strides=2, use_bias=False, kernel_initializer='he_normal'),
                layers.BatchNormalization(),
                layers.Activation('relu'),
                layers.Conv2DTranspose(1, 2, strides=2, kernel_initializer='he_normal'),
                layers.Activation('sigmoid'),
            ]
        )

    @staticmethod
    def compute_approx_binmap(
        p: tf.Tensor,
        t: tf.Tensor
    ) -> tf.Tensor:
        """Compute approximate binary map as described in paper,
        from threshold map t and probability map p

        Args:
            p (tf.Tensor): probability map
            t (tf.Tensor): threshold map

        Returns:
            a tf.Tensor
        """
        return 1 / (1 + tf.exp(-50. * (p - t)))

    def call(
        self,
        x: tf.Tensor,
        **kwargs: Any,
    ) -> Union[Tuple[tf.Tensor, tf.Tensor, tf.Tensor], tf.Tensor]:

        feat_maps = self.feat_extractor(x, **kwargs)
        feat_concat = self.fpn(feat_maps, **kwargs)
        prob_map = self.probability_head(feat_concat, **kwargs)

        if kwargs.get('training', False):
            thresh_map = self.threshold_head(feat_concat, **kwargs)
            approx_binmap = self.compute_approx_binmap(prob_map, thresh_map)
            return prob_map, thresh_map, approx_binmap

        else:
            return prob_map


def _db_resnet(arch: str, pretrained: bool, input_shape: Tuple[int, int, int] = None, **kwargs: Any) -> DBNet:

    # Patch the config
    _cfg = deepcopy(default_cfgs[arch])
    _cfg['input_shape'] = input_shape or _cfg['input_shape']
    _cfg['fpn_channels'] = kwargs.get('fpn_channels', _cfg['fpn_channels'])

    # Feature extractor
    resnet = tf.keras.applications.__dict__[_cfg['backbone']](
        include_top=False,
        weights=None,
        input_shape=_cfg['input_shape'],
        pooling=None,
    )

    feat_extractor = IntermediateLayerGetter(
        resnet,
        _cfg['fpn_layers'],
    )

    kwargs['fpn_channels'] = _cfg['fpn_channels']

    # Build the model
    model = DBNet(feat_extractor, cfg=_cfg, **kwargs)
    # Load pretrained parameters
    if pretrained:
        load_pretrained_params(model, _cfg['url'])

    return model


def db_resnet50(pretrained: bool = False, **kwargs: Any) -> DBNet:
    """DBNet as described in `"Real-time Scene Text Detection with Differentiable Binarization"
    <https://arxiv.org/pdf/1911.08947.pdf>`_, using a ResNet-50 backbone.

    Args:
        pretrained (bool): If True, returns a model pre-trained on ImageNet

    Returns:
        text detection architecture
    """

    return _db_resnet('db_resnet50', pretrained, **kwargs)<|MERGE_RESOLUTION|>--- conflicted
+++ resolved
@@ -6,12 +6,7 @@
 # Credits: post-processing adapted from https://github.com/xuannianz/DifferentiableBinarization
 
 import cv2
-<<<<<<< HEAD
-import json
-import os
 from copy import deepcopy
-=======
->>>>>>> 0c8b0841
 import numpy as np
 from shapely.geometry import Polygon
 import pyclipper
