--- conflicted
+++ resolved
@@ -5,8 +5,5 @@
 from ._utils import *
 from .vgg import *
 from .core import *
-<<<<<<< HEAD
-from .resnet import *
-=======
 from .export import *
->>>>>>> 18549899
+from .resnet import *